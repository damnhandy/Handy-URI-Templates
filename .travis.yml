--- conflicted
+++ resolved
@@ -1,11 +1,8 @@
 dist: trusty
 language: java
 jdk:
-<<<<<<< HEAD
-=======
 #  - openjdk7
 #  - oraclejdk7 disabling due to the container not being able to set JAVA_HOME correctly
->>>>>>> 017d3517
   - oraclejdk8
   - openjdk8
   - oraclejdk9
