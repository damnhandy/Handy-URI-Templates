/*
 * Copyright 2012, Ryan J. McDonough
 *
 * Licensed under the Apache License, Version 2.0 (the "License");
 * you may not use this file except in compliance with the License.
 * You may obtain a copy of the License at
 *
 *     http://www.apache.org/licenses/LICENSE-2.0
 *
 * Unless required by applicable law or agreed to in writing, software
 * distributed under the License is distributed on an "AS IS" BASIS,
 * WITHOUT WARRANTIES OR CONDITIONS OF ANY KIND, either express or implied.
 * See the License for the specific language governing permissions and
 * limitations under the License.
 */
package com.damnhandy.uri.template;

import java.io.ByteArrayOutputStream;
import java.nio.charset.Charset;
import java.util.BitSet;

<<<<<<< HEAD
=======

>>>>>>> 67530659
/**
 * <p>
 * A light-weight utility class for applying encoding to values that are applied to
 * expression values.
 * </p>
 *
 * @author <a href="ryan@damnhandy.com">Ryan J. McDonough</a>
 * @version $Revision: 1.1 $
 */
<<<<<<< HEAD
public final class UriUtil {
    private static final BitSet GENERAL_ALLOWED_CHARS = new BitSet();

    private static final BitSet FRAGMENT_ALLOWED_CHARS = new BitSet();

    private static final BitSet RESERVED_ALLOWED_CHARS = new BitSet();

    static {
        String alpha = "ABCDEFGHIJKLMNOPQRSTUVWXYZabcdefghijklmnopqrstuvwxyz";
        String digit = "0123456789";

        /**
         * The unreserved chars.
         *
         * unreserved    = ALPHA / DIGIT / "-" / "." / "_" / "~"
         */
        String unreserved = alpha + digit + "-._~";

        /**
         * The general delimiters.
         *
         * gen-delims    = ":" / "/" / "?" / "#" / "[" / "]" / "@"
         */
        String gendelims = ":/?#[]@";

        /**
         * The sub delimiters.
         *
         * sub-delims     = "!" / "$" / "&" / "'" / "(" / ")" / "*" / "+" / "," / ";" / "="
         */
        String subdelims = "!$&'()*+,;=";

        /**
         * The reserved chars in URI spec.
         *
         * reserved      = gen-delims / sub-delims
         */
        String reserved = subdelims + gendelims;


        /**
         * Allowed chars in Fragments (#).
         * See: http://tools.ietf.org/html/rfc3986#appendix-A
         *
         * The definition in http://tools.ietf.org/html/rfc6570#section-3.2.1 (URI-Template-RFC) is not correct!
         * Not all characters(#[]) in GEN_DELIM are allowed here!
         *
         * fragment    = *( pchar / "/" / "?" )
         * pchar       = unreserved / sub-delims / ":" / "@"
         */
         String fragment = unreserved+subdelims+":@/?";

        add(GENERAL_ALLOWED_CHARS, unreserved);
        add(FRAGMENT_ALLOWED_CHARS, fragment);

        /**
         * This is a special uri encoding for Uri-Templates, allowing Reserved and Unreserved chars.
         */
        add(RESERVED_ALLOWED_CHARS, unreserved);
        add(RESERVED_ALLOWED_CHARS, reserved);
    }

    private static void add(BitSet destination, String toAdd) {

        for (char character : toAdd.toCharArray()) {
            if (character >= 127) {
                throw new IllegalArgumentException("Bitset only works correct with one "
                        + "byte");
            }
            destination.set(character);
        }
    }

    private UriUtil() {

    }

    /**
     * Encodes fragments, allowing only the characters defined in uri fragments(http://tools.ietf
     * .org/html/rfc3986#appendix-A). This are a few less then in the reserved expression.
     *
     * @param sourceValue should not contain a PCT encoded string.
     * @return the encoded value
     */
    public static String encodeFragment(String sourceValue) {

        return encode(sourceValue, FRAGMENT_ALLOWED_CHARS);
    }

    /**
     * Encodes the reserved expression, allowing all reserved and unreserved characters.
     *
     * @param sourceValue should not contain a PCT encoded string.
     * @return the encoded value
     */
    public static String encodeReserved(String sourceValue) {

        return encode(sourceValue, RESERVED_ALLOWED_CHARS);
    }

    /**
     * Encodes general uri expressions, allowing only unreserved characters.
     *
     * @param sourceValue should not contain a PCT encoded string.
     * @return the encoded value
     */
    public static String encode(String sourceValue) {

        return encode(sourceValue, GENERAL_ALLOWED_CHARS);
    }

    /**
     * Uses a white list to encode all characters that are not contained in this list.
     */
    private static String encode(String sourceValue, BitSet allowedCharacters) {

        ByteArrayOutputStream out = new ByteArrayOutputStream(sourceValue.length());
        Charset utf8 = Charset.forName("UTF-8");
        byte[] source = sourceValue.getBytes(utf8);
        for (int i = 0; i < source.length; i++) {
            byte c = source[i];
            // fixed unsigned problem
            if (allowedCharacters.get(c & 0xff)) {
                out.write(c);

            } else {
                out.write('%');
                char hex1 = Character.toUpperCase(Character.forDigit((c >> 4) & 0xF, 16));
                char hex2 = Character.toUpperCase(Character.forDigit(c & 0xF, 16));
                out.write(hex1);
                out.write(hex2);
            }
        }
        return new String(out.toByteArray(), utf8);
    }
=======
public final class UriUtil
{
   static final char[] GENERAL_DELIM_CHARS = {':', '/', ',', '?', '#', '[', ']', '@'};

   static final char[] SUB_DELIMS_CHARS = {'!', '$', '&', '\'', '(', ')', '*', '+', ',', ';', '=', '<', '>', '{','}'};

   private static final BitSet RESERVED;

   private static final BitSet ESCAPE_CHARS;

   static
   {

      RESERVED = new BitSet();
      for (int i = 0; i < GENERAL_DELIM_CHARS.length; i++)
      {
         RESERVED.set(GENERAL_DELIM_CHARS[i]);
      }
      RESERVED.set(' ');
      RESERVED.set('%');
      RESERVED.set('|');
      RESERVED.set('\\');

       for (int i = 0; i < SUB_DELIMS_CHARS.length; i++)
      {
         RESERVED.set(SUB_DELIMS_CHARS[i]);
      }

      ESCAPE_CHARS = new BitSet();
      ESCAPE_CHARS.set('<');
      ESCAPE_CHARS.set('>');
      ESCAPE_CHARS.set('%');
      ESCAPE_CHARS.set('\"');
      ESCAPE_CHARS.set('{');
      ESCAPE_CHARS.set('}');
      ESCAPE_CHARS.set('|');
      ESCAPE_CHARS.set('\\');
      ESCAPE_CHARS.set('^');
      ESCAPE_CHARS.set('[');
      ESCAPE_CHARS.set(']');
      ESCAPE_CHARS.set('`');
   }

   private UriUtil()
   {

   }

   /**
    *
    *
    * @param source
    * @return
    */
   public static String encodeFragment(String sourceValue) throws UnsupportedEncodingException
   {
      return encode(sourceValue, ESCAPE_CHARS);
   }

   /**
    *
    *
    * @param source
    * @return
    */
   public static String encode(String sourceValue) throws UnsupportedEncodingException
   {
      return encode(sourceValue, RESERVED);
   }

   /**
    *
    *
    * @param soureValue
    * @param chars
    * @return
    * @throws UriEncodingException
    */
   private static String encode(String sourceValue, BitSet chars) throws UnsupportedEncodingException
   {
      ByteArrayOutputStream out = new ByteArrayOutputStream();
      byte[] source = sourceValue.getBytes(Charset.forName("UTF-8"));
      for (int i = 0; i < source.length; i++)
      {
         byte c = source[i];
         // fixed unsigned problem
         if (chars.get(c & 0xff) || c <= 0x20)
         {
            out.write('%');
            char hex1 = Character.toUpperCase(Character.forDigit((c >> 4) & 0xF, 16));
            char hex2 = Character.toUpperCase(Character.forDigit(c & 0xF, 16));
            out.write(hex1);
            out.write(hex2);
         }
         else
         {
            out.write(c);
         }
      }
      return new String(out.toByteArray(), "UTF-8");
   }
>>>>>>> 67530659

}<|MERGE_RESOLUTION|>--- conflicted
+++ resolved
@@ -16,13 +16,11 @@
 package com.damnhandy.uri.template;
 
 import java.io.ByteArrayOutputStream;
+import java.io.UnsupportedEncodingException;
 import java.nio.charset.Charset;
 import java.util.BitSet;
 
-<<<<<<< HEAD
-=======
 
->>>>>>> 67530659
 /**
  * <p>
  * A light-weight utility class for applying encoding to values that are applied to
@@ -32,143 +30,6 @@
  * @author <a href="ryan@damnhandy.com">Ryan J. McDonough</a>
  * @version $Revision: 1.1 $
  */
-<<<<<<< HEAD
-public final class UriUtil {
-    private static final BitSet GENERAL_ALLOWED_CHARS = new BitSet();
-
-    private static final BitSet FRAGMENT_ALLOWED_CHARS = new BitSet();
-
-    private static final BitSet RESERVED_ALLOWED_CHARS = new BitSet();
-
-    static {
-        String alpha = "ABCDEFGHIJKLMNOPQRSTUVWXYZabcdefghijklmnopqrstuvwxyz";
-        String digit = "0123456789";
-
-        /**
-         * The unreserved chars.
-         *
-         * unreserved    = ALPHA / DIGIT / "-" / "." / "_" / "~"
-         */
-        String unreserved = alpha + digit + "-._~";
-
-        /**
-         * The general delimiters.
-         *
-         * gen-delims    = ":" / "/" / "?" / "#" / "[" / "]" / "@"
-         */
-        String gendelims = ":/?#[]@";
-
-        /**
-         * The sub delimiters.
-         *
-         * sub-delims     = "!" / "$" / "&" / "'" / "(" / ")" / "*" / "+" / "," / ";" / "="
-         */
-        String subdelims = "!$&'()*+,;=";
-
-        /**
-         * The reserved chars in URI spec.
-         *
-         * reserved      = gen-delims / sub-delims
-         */
-        String reserved = subdelims + gendelims;
-
-
-        /**
-         * Allowed chars in Fragments (#).
-         * See: http://tools.ietf.org/html/rfc3986#appendix-A
-         *
-         * The definition in http://tools.ietf.org/html/rfc6570#section-3.2.1 (URI-Template-RFC) is not correct!
-         * Not all characters(#[]) in GEN_DELIM are allowed here!
-         *
-         * fragment    = *( pchar / "/" / "?" )
-         * pchar       = unreserved / sub-delims / ":" / "@"
-         */
-         String fragment = unreserved+subdelims+":@/?";
-
-        add(GENERAL_ALLOWED_CHARS, unreserved);
-        add(FRAGMENT_ALLOWED_CHARS, fragment);
-
-        /**
-         * This is a special uri encoding for Uri-Templates, allowing Reserved and Unreserved chars.
-         */
-        add(RESERVED_ALLOWED_CHARS, unreserved);
-        add(RESERVED_ALLOWED_CHARS, reserved);
-    }
-
-    private static void add(BitSet destination, String toAdd) {
-
-        for (char character : toAdd.toCharArray()) {
-            if (character >= 127) {
-                throw new IllegalArgumentException("Bitset only works correct with one "
-                        + "byte");
-            }
-            destination.set(character);
-        }
-    }
-
-    private UriUtil() {
-
-    }
-
-    /**
-     * Encodes fragments, allowing only the characters defined in uri fragments(http://tools.ietf
-     * .org/html/rfc3986#appendix-A). This are a few less then in the reserved expression.
-     *
-     * @param sourceValue should not contain a PCT encoded string.
-     * @return the encoded value
-     */
-    public static String encodeFragment(String sourceValue) {
-
-        return encode(sourceValue, FRAGMENT_ALLOWED_CHARS);
-    }
-
-    /**
-     * Encodes the reserved expression, allowing all reserved and unreserved characters.
-     *
-     * @param sourceValue should not contain a PCT encoded string.
-     * @return the encoded value
-     */
-    public static String encodeReserved(String sourceValue) {
-
-        return encode(sourceValue, RESERVED_ALLOWED_CHARS);
-    }
-
-    /**
-     * Encodes general uri expressions, allowing only unreserved characters.
-     *
-     * @param sourceValue should not contain a PCT encoded string.
-     * @return the encoded value
-     */
-    public static String encode(String sourceValue) {
-
-        return encode(sourceValue, GENERAL_ALLOWED_CHARS);
-    }
-
-    /**
-     * Uses a white list to encode all characters that are not contained in this list.
-     */
-    private static String encode(String sourceValue, BitSet allowedCharacters) {
-
-        ByteArrayOutputStream out = new ByteArrayOutputStream(sourceValue.length());
-        Charset utf8 = Charset.forName("UTF-8");
-        byte[] source = sourceValue.getBytes(utf8);
-        for (int i = 0; i < source.length; i++) {
-            byte c = source[i];
-            // fixed unsigned problem
-            if (allowedCharacters.get(c & 0xff)) {
-                out.write(c);
-
-            } else {
-                out.write('%');
-                char hex1 = Character.toUpperCase(Character.forDigit((c >> 4) & 0xF, 16));
-                char hex2 = Character.toUpperCase(Character.forDigit(c & 0xF, 16));
-                out.write(hex1);
-                out.write(hex2);
-            }
-        }
-        return new String(out.toByteArray(), utf8);
-    }
-=======
 public final class UriUtil
 {
    static final char[] GENERAL_DELIM_CHARS = {':', '/', ',', '?', '#', '[', ']', '@'};
@@ -270,6 +131,5 @@
       }
       return new String(out.toByteArray(), "UTF-8");
    }
->>>>>>> 67530659
 
 }